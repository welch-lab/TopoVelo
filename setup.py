from setuptools import setup, find_packages

with open('README.md', 'r', encoding='utf-8') as f:
    long_description = f.read()

setup(
    name='topovelo',
<<<<<<< HEAD
    version='0.0.1',
=======
    version='0.0.1a1',
>>>>>>> 654aa8cb
    packages=find_packages(),
    author='Yichen Gu',
    author_email='gyichen@umich.edu',
    description='topological velocity inference from single-cell spatial transcriptomic data',
    long_description=long_description,
    long_description_content_type='text/markdown',
    install_requires=[
        'anndata>=0.8.0, <=0.9.1',
        'hnswlib>=0.6.2',
        'igraph>=0.10.4',
        'ipywidgets',
        'jupyter',
        'loess>=2.1.2',
        'matplotlib>=3.3.0, <=3.7.3',  # to make sure scvelo setting works
        'memory_profiler>=0.61.0',
        'numba>=0.41.0',
        'numpy>=1.17.0, <=1.23.5',  # higher versions have issues with scvelo due to creating a nested array with list of array with different lengths
        'pandas>=0.23.0, <=1.5.3',  # to make sure scvelo plot works
        'pynndescent>=0.5.7',
        'scanpy>=1.5.0',
        'scikit-learn>=0.20.0',
        'scipy>=1.13.0',
        'scvelo>=0.2.3, <=0.2.5',
        'seaborn>=0.10.0',
        'torch>=1.8.0',
        'torch_geometric>=2.0.4',
        'tqdm<=4.62.3',
        'umap-learn>=0.3.10',
    ]
)<|MERGE_RESOLUTION|>--- conflicted
+++ resolved
@@ -5,11 +5,7 @@
 
 setup(
     name='topovelo',
-<<<<<<< HEAD
-    version='0.0.1',
-=======
     version='0.0.1a1',
->>>>>>> 654aa8cb
     packages=find_packages(),
     author='Yichen Gu',
     author_email='gyichen@umich.edu',
