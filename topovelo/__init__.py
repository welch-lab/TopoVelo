--- conflicted
+++ resolved
@@ -1,10 +1,6 @@
-<<<<<<< HEAD
 from topovelo.model import VAE, sample_genes
 from topovelo.model.model_util import get_spatial_tprior
 from topovelo.simulation import simulate, to_low_res
-=======
-from topovelo.model import VAE
->>>>>>> 654aa8cb
 from topovelo.analysis.evaluation import post_analysis
 from topovelo.analysis.perf_logger import PerfLogger
 from .plotting import (
@@ -36,13 +32,9 @@
     'get_colors',
     'compute_figsize',
     'preprocess',
-<<<<<<< HEAD
     'build_spatial_graph',
     'simulate',
     'to_low_res',
     'sample_genes',
     'get_spatial_tprior'
-=======
-    'build_spatial_graph'
->>>>>>> 654aa8cb
 ]